#!/usr/bin/env bash

# Prowler - the handy cloud security tool (copyright 2018) by Toni de la Fuente
#
# Licensed under the Apache License, Version 2.0 (the "License"); you may not
# use this file except in compliance with the License. You may obtain a copy
# of the License at http://www.apache.org/licenses/LICENSE-2.0
#
# Unless required by applicable law or agreed to in writing, software distributed
# under the License is distributed on an "AS IS" BASIS, WITHOUT WARRANTIES OR
# CONDITIONS OF ANY KIND, either express or implied. See the License for the
# specific language governing permissions and limitations under the License.

# Output formatting functions

EXTENSION_CSV="csv"
EXTENSION_JSON="json"
EXTENSION_ASFF="asff-json"
EXTENSION_HTML="html" # not implemented yet, use ansi2html as in documentation
OUTPUT_DATE=$(date -u +"%Y%m%d%H%M%S")
OUTPUT_FILE_NAME=prowler-output-$OUTPUT_DATE


textPass(){
  if [[ "$QUIET" == 1 ]]; then
    return
  fi

  PASS_COUNTER=$((PASS_COUNTER+1))
<<<<<<< HEAD
  if [[ "${MODES[@]}" =~ "csv" || "${MODES[@]}" =~ "json" || "${MODES[@]}" =~ "json-asff" ]]; then
    if [[ $2 ]]; then
      REPREGION=$2
    else
      REPREGION=$REGION
    fi
    if [[ "${MODES[@]}" =~ "csv" ]]; then
      echo "$PROFILE${SEP}$ACCOUNT_NUM${SEP}$REPREGION${SEP}$TITLE_ID${SEP}PASS${SEP}$ITEM_SCORED${SEP}$ITEM_LEVEL${SEP}$TITLE_TEXT${SEP}$1" | tee -a $OUTPUT_FILE_NAME.$EXTENSION_CSV
    fi
    if [[ "${MODES[@]}" =~ "json" ]]; then
      generateJsonOutput "$1" "Pass" | tee -a $OUTPUT_FILE_NAME.$EXTENSION_JSON
    fi
    if [[ "${MODES[@]}" =~ "json-asff" ]]; then
      JSON_ASFF_OUTPUT=$(generateJsonAsffOutput "$1" "PASSED" "INFORMATIONAL")
      echo "${JSON_ASFF_OUTPUT}" | tee -a $OUTPUT_FILE_NAME.$EXTENSION_ASFF
      if [[ "${SEND_TO_SECURITY_HUB}" -eq 1 ]]; then
        sendToSecurityHub "${JSON_ASFF_OUTPUT}"
      fi
    fi
=======
  if [[ $2 ]]; then
    REPREGION=$2
>>>>>>> 38a970f4
  else
    REPREGION=$REGION
  fi
  if [[ "${MODES[@]}" =~ "csv" ]]; then
    echo "$PROFILE${SEP}$ACCOUNT_NUM${SEP}$REPREGION${SEP}$TITLE_ID${SEP}PASS${SEP}$ITEM_SCORED${SEP}$ITEM_LEVEL${SEP}$TITLE_TEXT${SEP}$1" | tee -a $OUTPUT_FILE_NAME.$EXTENSION_CSV
  fi
  if [[ "${MODES[@]}" =~ "json" ]]; then
    generateJsonOutput "$1" "Pass" | tee -a $OUTPUT_FILE_NAME.$EXTENSION_JSON
  fi
  if [[ "${MODES[@]}" =~ "json-asff" ]]; then
    JSON_ASFF_OUTPUT=$(generateJsonAsffOutput "$1" "PASSED" "INFORMATIONAL")
    echo "${JSON_ASFF_OUTPUT}" | tee -a $OUTPUT_FILE_NAME.$EXTENSION_ASFF
    if [[ "${SEND_TO_SECURITY_HUB}" -eq 1 ]]; then
      sendToSecurityHub "${JSON_ASFF_OUTPUT}"
    fi
  fi
  if is_junit_output_enabled; then
    output_junit_success "$1"
  fi
  if [[ "${MODES[@]}" =~ "text" ]]; then
    echo "      $OK PASS!$NORMAL $1"
  fi
}

textInfo(){
  if [[ "$QUIET" == 1 ]]; then
    return
  fi

  if [[ $2 ]]; then
    REPREGION=$2
  else
    REPREGION=$REGION
  fi
  if [[ "${MODES[@]}" =~ "csv" ]]; then
    echo "$PROFILE${SEP}$ACCOUNT_NUM${SEP}$REPREGION${SEP}$TITLE_ID${SEP}INFO${SEP}$ITEM_SCORED${SEP}$ITEM_LEVEL${SEP}$TITLE_TEXT${SEP}$1" | tee -a $OUTPUT_FILE_NAME.$EXTENSION_CSV
  fi
  if [[ "${MODES[@]}" =~ "json" ]]; then
    generateJsonOutput "$1" "Info" | tee -a $OUTPUT_FILE_NAME.$EXTENSION_JSON
  fi
  if is_junit_output_enabled; then
    output_junit_info "$1"
  fi
  if [[ "${MODES[@]}" =~ "text" ]]; then
    echo "      $NOTICE INFO! $1 $NORMAL"
  fi
}

textFail(){
  FAIL_COUNTER=$((FAIL_COUNTER+1))
  EXITCODE=3
<<<<<<< HEAD
  if [[ "${MODES[@]}" =~ "csv" || "${MODES[@]}" =~ "json" || "${MODES[@]}" =~ "json-asff" ]]; then
    if [[ $2 ]]; then
      REPREGION=$2
    else
      REPREGION=$REGION
    fi
    if [[ "${MODES[@]}" =~ "csv" ]]; then
      echo "$PROFILE${SEP}$ACCOUNT_NUM${SEP}$REPREGION${SEP}$TITLE_ID${SEP}FAIL${SEP}$ITEM_SCORED${SEP}$ITEM_LEVEL${SEP}$TITLE_TEXT${SEP}$1" | tee -a $OUTPUT_FILE_NAME.$EXTENSION_CSV
    fi
    if [[ "${MODES[@]}" =~ "json" ]]; then
      generateJsonOutput "$1" "Fail" | tee -a $OUTPUT_FILE_NAME.$EXTENSION_JSON
    fi
    if [[ "${MODES[@]}" =~ "json-asff" ]]; then
      JSON_ASFF_OUTPUT=$(generateJsonAsffOutput "$1" "FAILED" "HIGH")
      echo "${JSON_ASFF_OUTPUT}" | tee -a $OUTPUT_FILE_NAME.$EXTENSION_ASFF
      if [[ "${SEND_TO_SECURITY_HUB}" -eq 1 ]]; then
        sendToSecurityHub "${JSON_ASFF_OUTPUT}"
      fi
    fi
=======
  if [[ $2 ]]; then
    REPREGION=$2
>>>>>>> 38a970f4
  else
    REPREGION=$REGION
  fi
  if [[ "${MODES[@]}" =~ "csv" ]]; then
    echo "$PROFILE${SEP}$ACCOUNT_NUM${SEP}$REPREGION${SEP}$TITLE_ID${SEP}FAIL${SEP}$ITEM_SCORED${SEP}$ITEM_LEVEL${SEP}$TITLE_TEXT${SEP}$1" | tee -a $OUTPUT_FILE_NAME.$EXTENSION_CSV
  fi
  if [[ "${MODES[@]}" =~ "json" ]]; then
    generateJsonOutput "$1" "Fail" | tee -a $OUTPUT_FILE_NAME.$EXTENSION_JSON
  fi
  if [[ "${MODES[@]}" =~ "json-asff" ]]; then
    JSON_ASFF_OUTPUT=$(generateJsonAsffOutput "$1" "FAILED" "HIGH")
    echo "${JSON_ASFF_OUTPUT}" | tee -a $OUTPUT_FILE_NAME.$EXTENSION_ASFF
    if [[ "${SEND_TO_SECURITY_HUB}" -eq 1 ]]; then
      sendToSecurityHub "${JSON_ASFF_OUTPUT}"
    fi
  fi
  if is_junit_output_enabled; then
    output_junit_failure "$1"
  fi
  if [[ "${MODES[@]}" =~ "text" ]]; then
    echo "      $BAD FAIL! $1 $NORMAL"
  fi
}

textTitle(){
  CHECKS_COUNTER=$((CHECKS_COUNTER+1))
  TITLE_ID=$1
  if [[ $NUMERAL ]]; then
    # Left-pad the check ID with zeros to simplify sorting, e.g. 1.1 -> 1.01
    TITLE_ID=$(awk -F'.' '{ printf "%d.%02d", $1, $2 }' <<< "$TITLE_ID")
  fi

  TITLE_TEXT=$2

  case "$3" in
    0|No|NOT_SCORED)
      ITEM_SCORED="Not Scored"
      ;;
    1|Yes|SCORED)
      ITEM_SCORED="Scored"
      ;;
    *)
      ITEM_SCORED="Unspecified"
      ;;
  esac

  case "$4" in
    LEVEL1)  ITEM_LEVEL="Level 1";;
    LEVEL2)  ITEM_LEVEL="Level 2";;
    EXTRA)   ITEM_LEVEL="Extra";;
    SUPPORT) ITEM_LEVEL="Support";;
    *)       ITEM_LEVEL="Unspecified or Invalid";;
  esac

  local group_ids
  if [[ -n "$5" ]]; then
    group_ids="$CYAN [$5] $NORMAL"
  fi

  if [[ "${MODES[@]}" =~ "csv" ]]; then
      >&2 echo "$TITLE_ID $TITLE_TEXT" | tee -a $OUTPUT_FILE_NAME.$EXTENSION_CSV
  elif [[ "${MODES[@]}" =~ "json" || "${MODES[@]}" =~ "json-asff" ]]; then
    :
  else
    if [[ "$ITEM_SCORED" == "Scored" ]]; then
      echo -e "\n$BLUE $TITLE_ID $NORMAL $TITLE_TEXT $group_ids"
    else
      echo -e "\n$PURPLE $TITLE_ID $TITLE_TEXT $NORMAL $group_ids"
    fi
  fi
}

generateJsonOutput(){
  local message=$1
  local status=$2
  jq -M -c \
  --arg PROFILE "$PROFILE" \
  --arg ACCOUNT_NUM "$ACCOUNT_NUM" \
  --arg TITLE_TEXT "$TITLE_TEXT" \
  --arg MESSAGE "$(echo -e "${message}" | sed -e 's/^[[:space:]]*//')" \
  --arg STATUS "$status" \
  --arg SCORED "$ITEM_SCORED" \
  --arg ITEM_LEVEL "$ITEM_LEVEL" \
  --arg TITLE_ID "$TITLE_ID" \
  --arg REPREGION "$REPREGION" \
  --arg TIMESTAMP "$(get_iso8601_timestamp)" \
  -n '{
    "Profile": $PROFILE,
    "Account Number": $ACCOUNT_NUM,
    "Control": $TITLE_TEXT,
    "Message": $MESSAGE,
    "Status": $STATUS,
    "Scored": $SCORED,
    "Level": $ITEM_LEVEL,
    "Control ID": $TITLE_ID,
    "Region": $REPREGION,
    "Timestamp": $TIMESTAMP,
  }'
}

generateJsonAsffOutput(){
  # UNIQUE_ID must only contain characters from the unreserved characters set defined in section 2.3 of RFC-3986
  # Replace any successive non-conforming characters with a single underscore
  local message=$1
  local status=$2
  local severity=$3
  jq -M -c \
  --arg ACCOUNT_NUM "$ACCOUNT_NUM" \
  --arg TITLE_TEXT "$TITLE_TEXT" \
  --arg MESSAGE "$(echo -e "${message}" | sed -e 's/^[[:space:]]*//')" \
  --arg UNIQUE_ID "$(LC_ALL=C echo -e "${message}" | tr -cs '[:alnum:]._~-\n' '_')" \
  --arg STATUS "$status" \
  --arg SEVERITY "$severity" \
  --arg TITLE_ID "$TITLE_ID" \
  --arg TYPE "$ASFF_TYPE" \
  --arg RESOURCE_TYPE "$ASFF_RESOURCE_TYPE" \
  --arg REPREGION "$REPREGION" \
  --arg TIMESTAMP "$(get_iso8601_timestamp)" \
  --arg PROWLER_VERSION "$PROWLER_VERSION" \
-n '{
      "SchemaVersion": "2018-10-08",
      "Id": "prowler-\($TITLE_ID)-\($ACCOUNT_NUM)-\($REPREGION)-\($UNIQUE_ID)",
      "ProductArn": "arn:aws:securityhub:\($REPREGION):\($ACCOUNT_NUM):product/\($ACCOUNT_NUM)/default",
      "ProductFields": {
          "ProviderName": "Prowler",
          "ProviderVersion": $PROWLER_VERSION
      },
      "GeneratorId": "prowler-\($PROWLER_VERSION)",
      "AwsAccountId": $ACCOUNT_NUM,
      "Types": [
          $TYPE
      ],
      "FirstObservedAt": $TIMESTAMP,
      "UpdatedAt": $TIMESTAMP,
      "CreatedAt": $TIMESTAMP,
      "Severity": {
          "Label": $SEVERITY
      },
      "Title": $TITLE_TEXT,
      "Description": $MESSAGE,
      "Resources": [
          {
              "Type": $RESOURCE_TYPE,
              "Id": "AWS::::Account:\($ACCOUNT_NUM)",
              "Partition": "aws",
              "Region": $REPREGION
          }
      ],
      "Compliance": {
          "Status": $STATUS
      }
  }'
}<|MERGE_RESOLUTION|>--- conflicted
+++ resolved
@@ -27,30 +27,8 @@
   fi
 
   PASS_COUNTER=$((PASS_COUNTER+1))
-<<<<<<< HEAD
-  if [[ "${MODES[@]}" =~ "csv" || "${MODES[@]}" =~ "json" || "${MODES[@]}" =~ "json-asff" ]]; then
-    if [[ $2 ]]; then
-      REPREGION=$2
-    else
-      REPREGION=$REGION
-    fi
-    if [[ "${MODES[@]}" =~ "csv" ]]; then
-      echo "$PROFILE${SEP}$ACCOUNT_NUM${SEP}$REPREGION${SEP}$TITLE_ID${SEP}PASS${SEP}$ITEM_SCORED${SEP}$ITEM_LEVEL${SEP}$TITLE_TEXT${SEP}$1" | tee -a $OUTPUT_FILE_NAME.$EXTENSION_CSV
-    fi
-    if [[ "${MODES[@]}" =~ "json" ]]; then
-      generateJsonOutput "$1" "Pass" | tee -a $OUTPUT_FILE_NAME.$EXTENSION_JSON
-    fi
-    if [[ "${MODES[@]}" =~ "json-asff" ]]; then
-      JSON_ASFF_OUTPUT=$(generateJsonAsffOutput "$1" "PASSED" "INFORMATIONAL")
-      echo "${JSON_ASFF_OUTPUT}" | tee -a $OUTPUT_FILE_NAME.$EXTENSION_ASFF
-      if [[ "${SEND_TO_SECURITY_HUB}" -eq 1 ]]; then
-        sendToSecurityHub "${JSON_ASFF_OUTPUT}"
-      fi
-    fi
-=======
   if [[ $2 ]]; then
     REPREGION=$2
->>>>>>> 38a970f4
   else
     REPREGION=$REGION
   fi
@@ -102,30 +80,8 @@
 textFail(){
   FAIL_COUNTER=$((FAIL_COUNTER+1))
   EXITCODE=3
-<<<<<<< HEAD
-  if [[ "${MODES[@]}" =~ "csv" || "${MODES[@]}" =~ "json" || "${MODES[@]}" =~ "json-asff" ]]; then
-    if [[ $2 ]]; then
-      REPREGION=$2
-    else
-      REPREGION=$REGION
-    fi
-    if [[ "${MODES[@]}" =~ "csv" ]]; then
-      echo "$PROFILE${SEP}$ACCOUNT_NUM${SEP}$REPREGION${SEP}$TITLE_ID${SEP}FAIL${SEP}$ITEM_SCORED${SEP}$ITEM_LEVEL${SEP}$TITLE_TEXT${SEP}$1" | tee -a $OUTPUT_FILE_NAME.$EXTENSION_CSV
-    fi
-    if [[ "${MODES[@]}" =~ "json" ]]; then
-      generateJsonOutput "$1" "Fail" | tee -a $OUTPUT_FILE_NAME.$EXTENSION_JSON
-    fi
-    if [[ "${MODES[@]}" =~ "json-asff" ]]; then
-      JSON_ASFF_OUTPUT=$(generateJsonAsffOutput "$1" "FAILED" "HIGH")
-      echo "${JSON_ASFF_OUTPUT}" | tee -a $OUTPUT_FILE_NAME.$EXTENSION_ASFF
-      if [[ "${SEND_TO_SECURITY_HUB}" -eq 1 ]]; then
-        sendToSecurityHub "${JSON_ASFF_OUTPUT}"
-      fi
-    fi
-=======
   if [[ $2 ]]; then
     REPREGION=$2
->>>>>>> 38a970f4
   else
     REPREGION=$REGION
   fi
