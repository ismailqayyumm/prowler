# Prowler: AWS CIS Benchmark Tool

## Table of Contents

- [Description](#description)
- [Features](#features)
- [Requirements and Installation](#requirements-and-installation)
- [Usage](#usage)
- [Advanced Usage](#advanced-usage)
- [Security Hub integration](#security-hub-integration)
- [Fix](#fix)
- [Screenshots](#screenshots)
- [Troubleshooting](#troubleshooting)
- [Extras](#extras)
- [Forensics Ready Checks](#forensics-ready-checks)
- [GDPR Checks](#gdpr-checks)
- [HIPAA Checks](#hipaa-checks)
- [Trust Boundaries Checks](#trust-boundaries-checks)
- [Add Custom Checks](#add-custom-checks)
- [Third Party Integrations](#third-party-integrations)
- [Full list of checks and groups](/LIST_OF_CHECKS_AND_GROUPS.md)
- [License](#license)

## Description

Prowler is a command line tool for AWS Security Best Practices Assessment, Auditing, Hardening and Forensics Readiness Tool.

It follows guidelines of the CIS Amazon Web Services Foundations Benchmark (49 checks) and has 40 additional checks including related to GDPR and HIPAA.

Read more about [CIS Amazon Web Services Foundations Benchmark v1.2.0 - 05-23-2018](https://d0.awsstatic.com/whitepapers/compliance/AWS_CIS_Foundations_Benchmark.pdf)

## Features

~140 checks controls covering security best practices across all AWS regions and most of AWS services and related to the next groups:

- Identity and Access Management [group1]
- Logging  [group2]
- Monitoring (14 checks) [group3]
- Networking (4 checks) [group4]
- CIS Level 1 [cislevel1]
- CIS Level 2 [cislevel2]
- Extras (39 checks) *see Extras section* [extras]
- Forensics related group of checks [forensics-ready]
- GDPR [gdpr] Read more [here](#gdpr-checks)
- HIPAA [hipaa] Read more [here](#hipaa-checks)
- Trust Boundaries [trustboundaries] Read more [here](#trustboundaries-checks)

With Prowler you can:

- get a colorful or monochrome report
- a CSV, JSON or JSON ASFF format report
- send findings directly to Security Hub
- run specific checks
- check multiple AWS accounts in parallel or sequentially
- and more! Read examples below

## Requirements and Installation

This script has been written in bash using AWS-CLI and it works in Linux and OSX.

- Make sure the latest version of AWS-CLI is installed on your workstation, and other components needed, with Python pip already installed:

    ```sh
    pip install awscli ansi2html detect-secrets
    ```

    AWS-CLI can be also installed it using "brew", "apt", "yum" or manually from <https://aws.amazon.com/cli/>, but `ansi2html` and `detect-secrets` has to be installed using `pip`. You will need to install `jq` to get more accuracy in some checks.

- Make sure jq is installed (example below with "apt" but use a valid package manager for your OS):

    ```sh
    sudo apt install jq
    ```

- Previous steps, from your workstation:

    ```sh
    git clone https://github.com/toniblyx/prowler
    cd prowler
    ```

- Make sure you have properly configured your AWS-CLI with a valid Access Key and Region or declare AWS variables properly (or intance profile):

    ```sh
    aws configure
    ```

    or

    ```sh
    export AWS_ACCESS_KEY_ID="ASXXXXXXX"
    export AWS_SECRET_ACCESS_KEY="XXXXXXXXX"
    export AWS_SESSION_TOKEN="XXXXXXXXX"
    ```

- Those credentials must be associated to a user or role with proper permissions to do all checks. To make sure, add the AWS managed policies, SecurityAudit and ViewOnlyAccess, to the user or role being used.  Policy ARNs are:

    ```sh
    arn:aws:iam::aws:policy/SecurityAudit
    arn:aws:iam::aws:policy/job-function/ViewOnlyAccess
    ```

    > Additional permissions needed: to make sure Prowler can scan all services included in the group *Extras*, make sure you attach also the custom policy [prowler-additions-policy.json](https://github.com/toniblyx/prowler/blob/master/iam/prowler-additions-policy.json) to the role you are using. If you want Prowler to send findings to [AWS Security Hub](https://aws.amazon.com/security-hub), make sure you also attach the custom policy [prowler-security-hub.json](https://github.com/toniblyx/prowler/blob/master/iam/prowler-security-hub.json).

## Usage

1. Run the `prowler` command without options (it will use your environment variable credentials if they exist or will default to using the `~/.aws/credentials` file and run checks over all regions when needed. The default region is us-east-1):

    ```sh
    ./prowler
    ```

    Use `-l` to list all available checks and the groups (sections) that reference them

    If you want to avoid installing dependencies run it using Docker:

    ```sh
    docker run -ti --rm --name prowler --env AWS_ACCESS_KEY_ID --env AWS_SECRET_ACCESS_KEY --env AWS_SESSION_TOKEN toniblyx/prowler:latest
    ```

1. For custom AWS-CLI profile and region, use the following: (it will use your custom profile and run checks over all regions when needed):

    ```sh
    ./prowler -p custom-profile -r us-east-1
    ```

1. For a single check use option `-c`:

    ```sh
    ./prowler -c check310
    ```

    With Docker:

    ```sh
    docker run -ti --rm --name prowler --env AWS_ACCESS_KEY_ID --env AWS_SECRET_ACCESS_KEY --env AWS_SESSION_TOKEN toniblyx/prowler:latest "-c check310"
    ```

    or multiple checks separated by comma:

    ```sh
    ./prowler -c check310,check722
    ```

    or all checks but some of them:

    ```sh
    ./prowler -E check42,check43
    ```

    or for custom profile and region:

    ```sh
    ./prowler -p custom-profile -r us-east-1 -c check11
    ```

    or for a group of checks use group name:

    ```sh
    ./prowler -g group1 # for iam related checks
    ```

    or exclude some checks in the group:

    ```sh
    ./prowler -g group4 -E check42,check43
    ```

    Valid check numbers are based on the AWS CIS Benchmark guide, so 1.1 is check11 and 3.10 is check310

### Save your reports

1. If you want to save your report for later analysis thare are different ways, natively (supported text, mono, csv, json, json-asff and junit-xml see note below for more info):

    ```sh
    ./prowler -M csv
    ```

    or with multiple formats at the same time:

    ```sh
    ./prowler -M csv,json,json-asff
    ```

    or just a group of checks in multiple formats:

    ```sh
    ./prowler -g gdpr -M csv,json,json-asff
    ```

    Now `-M` creates a file inside the prowler root directory named `prowler-output-YYYYMMDDHHMMSS.format`. You don't have to specify anything else, no pipes, no redirects.

    or just saving the output to a file like below:

    ```sh
    ./prowler -M mono > prowler-report.txt
    ```

    or if you want a coloured HTML report do:

    ```sh
    pip install ansi2html
    ./prowler | ansi2html -la > report.html
    ```

<<<<<<< HEAD
=======
    To generate JUnit report files, include the junit-xml format. This can be combined with any other format. Files are written inside a prowler root directory named `junit-reports`:

    ```sh
    ./prowler -M text,junit-xml
    ```

>>>>>>> 38a970f4
    >Note about output formats to use with `-M`: "text" is the default one with colors, "mono" is like default one but monochrome, "csv" is comma separated values, "json" plain basic json (without comma between lines) and "json-asff" is also json with Amazon Security Finding Format that you can ship to Security Hub using `-S`.

    or save your report in a S3 bucket (this only works for text or mono, for csv, json or json-asff it has to be copied afterwards):

    ```sh
    ./prowler -M mono | aws s3 cp - s3://bucket-name/prowler-report.txt
    ```

1. To perform an assessment based on CIS Profile Definitions you can use cislevel1 or cislevel2 with `-g` flag, more information about this [here, page 8](https://d0.awsstatic.com/whitepapers/compliance/AWS_CIS_Foundations_Benchmark.pdf):

    ```sh
    ./prowler -g cislevel1
    ```

1. If you want to run Prowler to check multiple AWS accounts in parallel (runs up to 4 simultaneously `-P 4`):

    ```sh
    grep -E '^\[([0-9A-Aa-z_-]+)\]'  ~/.aws/credentials | tr -d '][' | shuf |  \
    xargs -n 1 -L 1 -I @ -r -P 4 ./prowler -p @ -M csv  2> /dev/null  >> all-accounts.csv
    ```

1. For help use:

    ```sh
    ./prowler -h

    USAGE:
        prowler [ -p <profile> -r <region>  -h ]

    Options:
        -p <profile>        specify your AWS profile to use (i.e.: default)
        -r <region>         specify an AWS region to direct API requests to
                                (i.e.: us-east-1), all regions are checked anyway if the check requires it
        -c <check_id>       specify a check id, to see all available checks use -l option
                                (i.e.: check11 for check 1.1 or extra71 for extra check 71)
        -g <group_id>       specify a group of checks by id, to see all available group of checks use -L
                                (i.e.: check3 for entire section 3, cislevel1 for CIS Level 1 Profile Definitions or forensics-ready)
        -f <filterregion>   specify an AWS region to run checks against
                                (i.e.: us-west-1)
        -m <maxitems>       specify the maximum number of items to return for long-running requests (default: 100)
        -M <mode>           output mode: text (default), mono, json, json-asff, junit-xml, csv. They can be used combined comma separated.
                                (separator is ","; data is on stdout; progress on stderr).
        -k                  keep the credential report
        -n                  show check numbers to sort easier
                                (i.e.: 1.01 instead of 1.1)
        -l                  list all available checks only (does not perform any check). Add -g <group_id> to only list checks within the specified group
        -L                  list all groups (does not perform any check)
        -e                  exclude group extras
        -E                  execute all tests except a list of specified checks separated by comma (i.e. check21,check31)
        -b                  do not print Prowler banner
        -V                  show version number & exit
        -s                  show scoring report
        -S                  send check output to AWS Security Hub - only valid when the output mode is json-asff (i.e. "-M json-asff -S")
        -x                  specify external directory with custom checks (i.e. /my/own/checks, files must start by check)
        -q                  suppress info messages and passing test output
        -A                  account id for the account where to assume a role, requires -R and -T
                              (i.e.: 123456789012)
        -R                  role name to assume in the account, requires -A and -T
                              (i.e.: ProwlerRole)
        -T                  session durantion given to that role credentials in seconds, default 1h (3600) recommended 12h, requires -R and -T
                              (i.e.: 43200)
        -I                 External ID to be used when assuming roles (no mandatory)
        -h                  this help
    ```

## Advanced Usage

### Assume Role:

Prowler uses the AWS CLI underneath so it uses the same authentication methods. However, there are few ways to run Prowler against multiple accounts using IAM Assume Role feature depending on eachg use case. You can just set up your custom profile inside `~/.aws/config` with all needed information about the role to assume then call it with `./prowler -p your-custom-profile`. Additionally you can use `-A 123456789012` and `-R RemoteRoleToAssume` and Prowler will get those temporary credentials using `aws sts assume-role`, set them up as environment variables and run against that given account.

```sh
./prowler -A 123456789012 -R ProwlerRole
```

```sh
./prowler -A 123456789012 -R ProwlerRole -I 123456
```

> *NOTE 1 about Session Duration*: By default it gets credentials valid for 1 hour (3600 seconds). Depending on the mount of checks you run and the size of your infrastructure, Prowler may require more than 1 hour to finish. Use option `-T <seconds>`  to allow up to 12h (43200 seconds). To allow more than 1h you need to modify *"Maximum CLI/API session duration"* for that particular role, read more [here](https://docs.aws.amazon.com/IAM/latest/UserGuide/id_roles_use.html#id_roles_use_view-role-max-session).

> *NOTE 2 about Session Duration*: Bear in mind that if you are using roles assumed by role chaining there is a hard limit of 1 hour so consider not using role chaining if possible, read more about that, in foot note 1 below the table [here](https://docs.aws.amazon.com/IAM/latest/UserGuide/id_roles_use.html).

For example, if you want to get only the fails in CSV format from all checks regarding RDS without banner from the AWS Account 123456789012 assuming the role RemoteRoleToAssume and set a fixed session duration of 1h:

```sh
./prowler -A 123456789012 -R RemoteRoleToAssume -T 3600 -b -M cvs -q -g rds
```

```sh
./prowler -A 123456789012 -R RemoteRoleToAssume -T 3600 -I 123456 -b -M cvs -q -g rds
```

### Assume Role and across all accounts in AWS Organizations:

If you want to run Prowler or just a check or a group across all accounts of AWS Organizations you can do this:

First get a list of accounts:
```
ACCOUNTS_IN_ORGS=$(aws organizations list-accounts --query Accounts[*].Id --output text)
```
Then run Prowler to assume a role (same in all members) per each account, in this example it is just running one particular check:
```
for accountId in $ACCOUNTS_IN_ORGS; do ./prowler -A $accountId -R RemoteRoleToAssume -c extra79; done
```

### Custom folder for custom checks

Flag `-x /my/own/checks` will include any check in that particular directory. To see how to write checks see [Add Custom Checks](#add-custom-checks) section.

### Show or log only FAILs

In order to remove noise and get only FAIL findings there is a `-q` flag that makes Prowler to show and log only FAILs. It can be combined with any other option.

```sh
./prowler -q -M csv -b
```

## Security Hub integration

Since version v2.3, Prowler supports natively sending findings to [AWS Security Hub](https://aws.amazon.com/security-hub). This integration allows Prowler to import its findings to AWS Security Hub. With Security Hub, you now have a single place that aggregates, organizes, and prioritizes your security alerts, or findings, from multiple AWS services, such as Amazon GuardDuty, Amazon Inspector, Amazon Macie, AWS Identity and Access Management (IAM) Access Analyzer, and AWS Firewall Manager, as well as from AWS Partner solutions and now from Prowler. It is as simple as running the command below:

```sh
./prowler -M json-asff -S
```

There are two requirements:

1. Security Hub must be enabled for the active region from where you are calling Prowler (if no region is used with `-r` then `us-east-1` is used). It can be enabled by calling `aws securityhub enable-security-hub`
2. As mentioned in section "Custom IAM Policy", to allow Prowler to import its findings to AWS Security Hub you need to add the policy below to the role or user running Prowler:
    - [iam/prowler-security-hub.json](iam/prowler-security-hub.json)

>Note: to have updated findings in Security Hub you have to run Prowler periodically. Once a day or every certain amount of hours.
<<<<<<< HEAD

=======
>>>>>>> 38a970f4

## How to fix every FAIL

Check your report and fix the issues following all specific guidelines per check in <https://d0.awsstatic.com/whitepapers/compliance/AWS_CIS_Foundations_Benchmark.pdf>

## Screenshots

- Sample screenshot of report first lines:

    <img width="1125" alt="screenshot 2016-09-13 16 05 42" src="https://cloud.githubusercontent.com/assets/3985464/18489640/50fe6824-79cc-11e6-8a9c-e788b88a8a6b.png">

- Sample screenshot of single check for check 3.3:

    <img width="1006" alt="screenshot 2016-09-14 13 20 46" src="https://cloud.githubusercontent.com/assets/3985464/18522590/a04ca9a6-7a7e-11e6-8730-b545c9204990.png">

## Troubleshooting

### STS expired token

If you are using an STS token for AWS-CLI and your session is expired you probably get this error:

```sh
A client error (ExpiredToken) occurred when calling the GenerateCredentialReport operation: The security token included in the request is expired
```

To fix it, please renew your token by authenticating again to the AWS API, see next section below if you use MFA.

### Run Prowler with MFA protected credentials

To run Prowler using a profile that requires MFA you just need to get the session token before hand. Just make sure you use this command:

```sh
aws --profile <YOUR_AWS_PROFILE> sts get-session-token --duration 129600 --serial-number <ARN_OF_MFA> --token-code <MFA_TOKEN_CODE> --output text
```

Once you get your token you can export it as environment variable:

```sh
export AWS_PROFILE=YOUR_AWS_PROFILE
export AWS_SESSION_TOKEN=YOUR_NEW_TOKEN
AWS_SECRET_ACCESS_KEY=YOUR_SECRET
export AWS_ACCESS_KEY_ID=YOUR_KEY
```

or set manually up your `~/.aws/credentials` file properly.

There are some helpfull tools to save time in this process like [aws-mfa-script](https://github.com/asagage/aws-mfa-script) or [aws-cli-mfa](https://github.com/sweharris/aws-cli-mfa).

### AWS Managed IAM Policies

[ViewOnlyAccess](https://docs.aws.amazon.com/IAM/latest/UserGuide/access_policies_job-functions.html#jf_view-only-user)
- Use case: This user can view a list of AWS resources and basic metadata in the account across all services. The user cannot read resource content or metadata that goes beyond the quota and list information for resources.
- Policy description: This policy grants List*, Describe*, Get*, View*, and Lookup* access to resources for most AWS services. To see what actions this policy includes for each service, see [ViewOnlyAccess Permissions](https://console.aws.amazon.com/iam/home#policies/arn:aws:iam::aws:policy/job-function/ViewOnlyAccess)

[SecurityAudit](https://docs.aws.amazon.com/IAM/latest/UserGuide/access_policies_job-functions.html#jf_security-auditor)
- Use case: This user monitors accounts for compliance with security requirements. This user can access logs and events to investigate potential security breaches or potential malicious activity.
- Policy description: This policy grants permissions to view configuration data for many AWS services and to review their logs. To see what actions this policy includes for each service, see [SecurityAudit Permissions](https://console.aws.amazon.com/iam/home#policies/arn:aws:iam::aws:policy/SecurityAudit)

### Custom IAM Policy

[Prowler-Additions-Policy](iam/prowler-additions-policy.json)

Some new and specific checks require Prowler to inherit more permissions than SecurityAudit and ViewOnlyAccess to work properly. In addition to the AWS managed policies, "SecurityAudit" and "ViewOnlyAccess", the user/role you use for checks may need to be granted a custom policy with a few more read-only permissions (to support additional services mostly). Here is an example policy with the additional rights, "Prowler-Additions-Policy" (see below bootstrap script for set it up):

- [iam/prowler-additions-policy.json](iam/prowler-additions-policy.json)

[Prowler-Security-Hub Policy](iam/prowler-security-hub.json)

Allows Prowler to import its findings to [AWS Security Hub](https://aws.amazon.com/security-hub). More information in [Security Hub integration](#security-hub-integration):

- [iam/prowler-security-hub.json](iam/prowler-security-hub.json)

### Bootstrap Script

Quick bash script to set up a "prowler" IAM user with "SecurityAudit" and "ViewOnlyAccess" group with the required permissions (including "Prowler-Additions-Policy"). To run the script below, you need user with administrative permissions; set the `AWS_DEFAULT_PROFILE` to use that account:

```sh
export AWS_DEFAULT_PROFILE=default
export ACCOUNT_ID=$(aws sts get-caller-identity --query 'Account' | tr -d '"')
aws iam create-group --group-name Prowler
aws iam create-policy --policy-name Prowler-Additions-Policy --policy-document file://$(pwd)/iam/prowler-additions-policy.json
aws iam attach-group-policy --group-name Prowler --policy-arn arn:aws:iam::aws:policy/SecurityAudit
aws iam attach-group-policy --group-name Prowler --policy-arn arn:aws:iam::aws:policy/job-function/ViewOnlyAccess
aws iam attach-group-policy --group-name Prowler --policy-arn arn:aws:iam::${ACCOUNT_ID}:policy/Prowler-Additions-Policy
aws iam create-user --user-name prowler
aws iam add-user-to-group --user-name prowler --group-name Prowler
aws iam create-access-key --user-name prowler
unset ACCOUNT_ID AWS_DEFAULT_PROFILE
```

The `aws iam create-access-key` command will output the secret access key and the key id; keep these somewhere safe, and add them to `~/.aws/credentials` with an appropriate profile name to use them with prowler. This is the only time they secret key will be shown.  If you lose it, you will need to generate a replacement.

## Extras

We are adding additional checks to improve the information gather from each account, these checks are out of the scope of the CIS benchmark for AWS but we consider them very helpful to get to know each AWS account set up and find issues on it.

Some of these checks look for publicly facing resources may not actually be fully public due to other layered controls like S3 Bucket Policies, Security Groups or Network ACLs.

To list all existing checks please run the command below:

```sh
./prowler -l
```

>There are some checks not included in that list, they are experimental or checks that takes long to run like `extra759` and `extra760` (search for secrets in Lambda function variables and code).

To check all extras in one command:

```sh
./prowler -g extras
```

or to run just one of the checks:

```sh
./prowler -c extraNUMBER
```

or to run multiple extras in one go:

```sh
./prowler -c extraNumber,extraNumber
```


## Forensics Ready Checks

With this group of checks, Prowler looks if each service with logging or audit capabilities has them enabled to ensure all needed evidences are recorded and collected for an eventual digital forensic investigation in case of incident. List of checks part of this group (you can also see all groups with `./prowler -L`). The list of checks can be seen in the group file at:

[groups/group8_forensics](groups/group8_forensics)

The `forensics-ready` group of checks uses existing and extra checks. To get a forensics readiness report, run this command:

```sh
./prowler -g forensics-ready
```

## GDPR Checks

With this group of checks, Prowler shows result of checks related to GDPR, more information [here](https://github.com/toniblyx/prowler/issues/189). The list of checks can be seen in the group file at:

[groups/group9_gdpr](groups/group9_gdpr)

The `gdpr` group of checks uses existing and extra checks. To get a GDPR report, run this command:

```sh
./prowler -g gdpr
```

## HIPAA Checks

With this group of checks, Prowler shows results of controls related to the "Security Rule" of the Health Insurance Portability and Accountability Act aka [HIPAA](https://www.hhs.gov/hipaa/for-professionals/security/index.html) as defined in [45 CFR Subpart C - Security Standards for the Protection of Electronic Protected Health Information](https://www.law.cornell.edu/cfr/text/45/part-164/subpart-C) within [PART 160 - GENERAL ADMINISTRATIVE REQUIREMENTS](https://www.law.cornell.edu/cfr/text/45/part-160) and [Subpart A](https://www.law.cornell.edu/cfr/text/45/part-164/subpart-A) and [Subpart C](https://www.law.cornell.edu/cfr/text/45/part-164/subpart-C) of PART 164 - SECURITY AND PRIVACY

More information on the original PR is [here](https://github.com/toniblyx/prowler/issues/227).

### Note on Business Associate Addendum's (BAA)

Under the HIPAA regulations, cloud service providers (CSPs) such as AWS are considered business associates. The Business Associate Addendum (BAA) is an AWS contract that is required under HIPAA rules to ensure that AWS appropriately safeguards protected health information (PHI). The BAA also serves to clarify and limit, as appropriate, the permissible uses and disclosures of PHI by AWS, based on the relationship between AWS and our customers, and the activities or services being performed by AWS. Customers may use any AWS service in an account designated as a HIPAA account, but they should only process, store, and transmit protected health information (PHI) in the HIPAA-eligible services defined in the Business Associate Addendum (BAA). For the latest list of HIPAA-eligible AWS services, see [HIPAA Eligible Services Reference](https://aws.amazon.com/compliance/hipaa-eligible-services-reference/).

More information on AWS & HIPAA can be found [here](https://aws.amazon.com/compliance/hipaa-compliance/)

The list of checks showed by this group is as follows, they will be mostly relevant for Subsections [164.306 Security standards: General rules](https://www.law.cornell.edu/cfr/text/45/164.306) and [164.312 Technical safeguards](https://www.law.cornell.edu/cfr/text/45/164.312). Prowler is only able to make checks in the spirit of the technical requirements outlined in these Subsections, and cannot cover all procedural controls required. They be found in the group file at:

[groups/group10_hipaa](groups/group10_hipaa)

The `hipaa` group of checks uses existing and extra checks. To get a HIPAA report, run this command:

```sh
./prowler -g hipaa
```

## Trust Boundaries Checks

### Definition and Terms

The term "trust boundary" is originating from the threat modelling process and the most popular contributor Adam Shostack and author of "Threat Modeling: Designing for Security" defines it as following ([reference](https://adam.shostack.org/uncover.html)):

> Trust boundaries are perhaps the most subjective of all: these represent the border between trusted and untrusted elements. Trust is complex. You might trust your mechanic with your car, your dentist with your teeth, and your banker with your money, but you probably don't trust your dentist to change your spark plugs.

AWS is made to be flexible for service links within and between different AWS accounts, we all know that.

This group of checks helps to analyse a particular AWS account (subject) on existing links to other AWS accounts across various AWS services, in order to identify untrusted links.

### Run
<<<<<<< HEAD
=======

>>>>>>> 38a970f4
To give it a quick shot just call:

```sh
./prowler -g trustboundaries
```

### Scenarios

Currently this check group supports two different scenarios:

1. Single account environment: no action required, the configuration is happening automatically for you.
2. Multi account environment: in case you environment has multiple trusted and known AWS accounts you maybe want to append them manually to [groups/group16_trustboundaries](groups/group16_trustboundaries) as a space separated list into `GROUP_TRUSTBOUNDARIES_TRUSTED_ACCOUNT_IDS` variable, then just run prowler.

### Coverage

Current coverage of Amazon Web Service (AWS) taken from [here](https://docs.aws.amazon.com/whitepapers/latest/aws-overview/introduction.html):
| Topic                           | Service    | Trust Boundary                                                            |
|---------------------------------|------------|---------------------------------------------------------------------------|
| Networking and Content Delivery | Amazon VPC | VPC endpoints connections ([extra786](checks/check_extra786))             |
|                                 |            | VPC endpoints whitelisted principals ([extra787](checks/check_extra787))  |

All ideas or recommendations to extend this group are very welcome [here](https://github.com/toniblyx/prowler/issues/new/choose).

### Detailed Explanation of the Concept

The diagrams depict two common scenarios, single account and multi account environments.
Every circle represents one AWS account.
The dashed line represents the trust boundary, that separates trust and untrusted AWS accounts.
The arrow simply describes the direction of the trust, however the data can potentially flow in both directions.

Single Account environment assumes that only the AWS account subject to this analysis is trusted. However there is a chance that two VPCs are existing within that one AWS account which are still trusted as a self reference.
![single-account-environment](/docs/images/prowler-single-account-environment.png)

Multi Account environments assumes a minimum of two trusted or known accounts. For this particular example all trusted and known accounts will be tested. Therefore `GROUP_TRUSTBOUNDARIES_TRUSTED_ACCOUNT_IDS` variable in [groups/group16_trustboundaries](groups/group16_trustboundaries) should include all trusted accounts Account #A, Account #B, Account #C, and Account #D in order to finally raise Account #E and Account #F for being untrusted or unknown.
![multi-account-environment](/docs/images/prowler-multi-account-environment.png)

## Add Custom Checks

In order to add any new check feel free to create a new extra check in the extras group or other group. To do so, you will need to follow these steps:

1. Follow structure in file `checks/check_sample`
2. Name your check with a number part of an existing group or a new one
3. Save changes and run it as `./prowler -c extraNN`
4. Send me a pull request! :)

## Add Custom Groups

1. Follow structure in file `groups/groupN_sample`
1. Name your group with a non existing number
1. Save changes and run it as `./prowler -g extraNN`
1. Send me a pull request! :)

- You can also create a group with only the checks that you want to perform in your company, for instance a group named `group9_mycompany` with only the list of checks that you care or your particular compliance applies.

## Third Party Integrations

### AWS Security Hub

There is a blog post about that integration in the AWS Security blog here <https://aws.amazon.com/blogs/security/use-aws-fargate-prowler-send-security-configuration-findings-about-aws-services-security-hub/>

### Telegram

Javier Pecete has done an awesome job integrating Prowler with Telegram, you have more details here <https://github.com/i4specete/ServerTelegramBot>

### Cloud Security Suite

The guys of SecurityFTW have added Prowler in their Cloud Security Suite along with other cool security tools <https://github.com/SecurityFTW/cs-suite>

## License

All CIS based checks in the checks folder are licensed under a Creative Commons Attribution-NonCommercial-ShareAlike 4.0 International Public License.
The link to the license terms can be found at
<https://creativecommons.org/licenses/by-nc-sa/4.0/legalcode>
Any other piece of code is licensed as Apache License 2.0 as specified in each file. You may obtain a copy of the License at
<http://www.apache.org/licenses/LICENSE-2.0>

NOTE: If you are interested in using Prowler for commercial purposes remember that due to the CC4.0 license “The distributors or partners that are interested and using Prowler would need to enroll as CIS SecureSuite Members to incorporate this product, which includes references to CIS resources, in their offering.". Information about CIS pricing for vendors here: <https://www.cisecurity.org/cis-securesuite/pricing-and-categories/product-vendor/>

**I'm not related anyhow with CIS organization, I just write and maintain Prowler to help companies over the world to make their cloud infrastructure more secure.**

If you want to contact me visit <https://blyx.com/contact>
<|MERGE_RESOLUTION|>--- conflicted
+++ resolved
@@ -203,15 +203,12 @@
     ./prowler | ansi2html -la > report.html
     ```
 
-<<<<<<< HEAD
-=======
     To generate JUnit report files, include the junit-xml format. This can be combined with any other format. Files are written inside a prowler root directory named `junit-reports`:
 
     ```sh
     ./prowler -M text,junit-xml
     ```
 
->>>>>>> 38a970f4
     >Note about output formats to use with `-M`: "text" is the default one with colors, "mono" is like default one but monochrome, "csv" is comma separated values, "json" plain basic json (without comma between lines) and "json-asff" is also json with Amazon Security Finding Format that you can ship to Security Hub using `-S`.
 
     or save your report in a S3 bucket (this only works for text or mono, for csv, json or json-asff it has to be copied afterwards):
@@ -345,10 +342,6 @@
     - [iam/prowler-security-hub.json](iam/prowler-security-hub.json)
 
 >Note: to have updated findings in Security Hub you have to run Prowler periodically. Once a day or every certain amount of hours.
-<<<<<<< HEAD
-
-=======
->>>>>>> 38a970f4
 
 ## How to fix every FAIL
 
@@ -533,10 +526,6 @@
 This group of checks helps to analyse a particular AWS account (subject) on existing links to other AWS accounts across various AWS services, in order to identify untrusted links.
 
 ### Run
-<<<<<<< HEAD
-=======
-
->>>>>>> 38a970f4
 To give it a quick shot just call:
 
 ```sh
